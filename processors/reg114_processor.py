import os
from typing import Dict, List

import pandas as pd
import tabula.io as tabula
from sqlmodel import select

from .base_processor import BaseProcessor


class Reg114Processor(BaseProcessor):
    """Processeur spécialisé pour l'extraction des données des PDF REG114 (tantièmes)"""

    def __init__(self):
        super().__init__()

    def extract_data_from_pdf(self, pdf_path: str) -> Dict[str, pd.DataFrame]:
        """Extraire les données d'un PDF REG114 de manière robuste"""
        try:
            self.log_info(f"Traitement du fichier REG114: {pdf_path}")
            self.log_info(f"🔄 Extraction du PDF: {os.path.basename(pdf_path)}")

            # Extraire les tableaux du PDF avec lattice (même méthode que REG010)
            dfs = tabula.read_pdf(
                pdf_path,
                pages="all",
                lattice=True,
                pandas_options={"header": None},
            )

            if not dfs:
                self.log_warning(f"Aucun tableau trouvé dans {pdf_path}")
                return {}

            # Combiner tous les DataFrames
            combined_df = pd.concat(dfs, ignore_index=True)
            self.log_info(f"📊 Données brutes extraites: {len(combined_df)} lignes, {combined_df.shape[1]} colonnes")

            if combined_df.empty or combined_df.shape[1] < 6:
                self.log_error(f"Format incorrect: {combined_df.shape[1]} colonnes (minimum 6 requis pour REG114)")
                return {}

            # Nettoyer et structurer les données
            return self._process_extracted_data(combined_df)

        except Exception as e:
            self.log_error(f"Erreur dans {pdf_path}: {str(e)}")
            import traceback

            traceback.print_exc()
            return {}

    def _process_extracted_data(self, df: pd.DataFrame) -> Dict[str, pd.DataFrame]:
        """Traiter et nettoyer les données extraites du REG114 avec détection des bases de répartition"""
        # Nommer les colonnes selon le modèle de données REG114
        colonnes_reg114 = [
            "code_base",  # Colonne 0: code de base actuel (propagé)
            "numero_ug",  # Colonne 1: numéros UG
            "numero_ca",  # Colonne 2: numéro compte auxiliaire
            "debut_occupation",  # Colonne 3: date début occupation
            "fin_occupation",  # Colonne 4: date fin occupation
            "tantieme",  # Colonne 5: montant tantième
            "reliquat",  # Colonne 6: montant reliquat
        ]
        colonnes_bases = ["code_base", "nom_base"]
        try:
            # Supprimer les lignes complètement vides
            df = df.dropna(how="all")
            self.log_info(f"📊 Après suppression des lignes vides: {len(df)}")

            # Supprimer les lignes avec 7 colonnes ou plus non vides (doublons théoriques)
            df_filtre = self._filtrer_par_nombre_colonnes(df)

            # Pattern pour détecter les codes de base de répartition
            pattern_base = r"([A-Z][A-Z0-9]+) - (.*)"

            # Extraire les codes de base (garde seulement le code, pas le nom)
            base_extraites = df_filtre.iloc[:, 0].astype(str).str.extract(pattern_base, expand=True)

            # Propager le code vers le bas (forward fill) jusqu'à la prochaine base
            codes_base_propages = base_extraites.iloc[0].ffill()

            # Ajouter la colonne au DataFrame
            df_avec_code = df.copy()
            df_avec_code.insert(0, "code_base_actuel", codes_base_propages)

            df_avec_code.columns = colonnes_reg114

            # Appliquer le regex pour valider les tantièmes
            tantieme_pattern = r"^-?\d+\.\d{1,2}$"
            df_avec_code = df_avec_code[df_avec_code.iloc[:, 5].astype(str).str.match(tantieme_pattern)]

            # Récuperer les bases uniques extraites
            unique_bases_extraites = base_extraites.dropna().drop_duplicates().reset_index(drop=True)
            bases_repartition = pd.DataFrame(unique_bases_extraites, columns=colonnes_bases)

            self.log_info(f"📋 Codes de base propagés sur {len(df_avec_code)} lignes")
            self.log_info(f"📊 {len(bases_repartition)} bases de répartition identifiées")

            return {"df_avec_code": df_avec_code, "bases_repartition": bases_repartition}

        except Exception as e:
            self.log_error(f"Erreur lors du traitement des données: {str(e)}")
            return {}

    def _filtrer_par_nombre_colonnes(self, df: pd.DataFrame) -> pd.DataFrame:
        """Supprimer les lignes ayant 7 colonnes ou plus non vides (section écarts théoriques)"""
        if df.empty:
            return df

        # Compter les colonnes non vides pour chaque ligne avec pandas
        # Exclure les colonnes ajoutées (fichier_source, ligne_pdf)
        colonnes_donnees = [col for col in df.columns if col not in ["fichier_source", "ligne_pdf"]]

        # Créer un masque pour les valeurs non vides (pas NaN et pas chaîne vide)
        mask_non_vide = df[colonnes_donnees].notna() & (df[colonnes_donnees].astype(str).str.strip() != "")

        # Compter les colonnes non vides par ligne
        nb_colonnes_par_ligne = mask_non_vide.sum(axis=1)

        # Garder seulement les lignes avec moins de 7 colonnes non vides
        mask_a_garder = nb_colonnes_par_ligne < 7

        nb_lignes_supprimees = (~mask_a_garder).sum()
        if nb_lignes_supprimees > 0:
            self.log_info(f"🔄 Suppression doublons : {nb_lignes_supprimees} lignes avec 7+ colonnes supprimées")

        return df[mask_a_garder].copy()

    def save_to_database(self, dfs: Dict[str, pd.DataFrame], controle_id: int) -> tuple[int, int]:
        """Sauvegarder les bases de répartition et tantièmes en base de données"""
        if not dfs:
            self.log_warning("DataFrames vides, rien à sauvegarder")
            return (0, 0)

        df_tantiemes = dfs.get("tantiemes", pd.DataFrame())
        df_bases = dfs.get("bases", pd.DataFrame())

        try:
            from sqlmodel import Session

            from models import BaseRepartition, Tantieme, engine

            compteur_bases = 0
            compteur_tantiemes = 0

            with Session(engine) as session:

                # 1. Sauvegarder les bases de répartition
                if not df_bases.empty:
                    self.log_info(f"💾 Sauvegarde de {len(df_bases)} bases de répartition")

                    for _, ligne_base in df_bases.iterrows():
                        nouvelle_base = BaseRepartition(
                            controle_id=controle_id,
                            code=str(ligne_base["code_base"]),
                            nom=str(ligne_base["nom_base"]),
                        )
                        session.add(nouvelle_base)
                        compteur_bases += 1

                # Valider les bases pour récupérer les IDs
                session.commit()

                # 2. Sauvegarder les tantièmes
                if not df_tantiemes.empty:
                    self.log_info(f"💾 Sauvegarde de {len(df_tantiemes)} tantièmes")

                    # Récupérer les bases créées pour l'association (SQLModel style)
                    bases_creees = session.exec(
                        select(BaseRepartition).where(BaseRepartition.controle_id == controle_id)
                    ).all()

                    # Créer un dictionnaire code -> id pour l'association
                    mapping_bases = {base.code: base.id for base in bases_creees}

                    for _, ligne_tantieme in df_tantiemes.iterrows():
                        code_base = str(ligne_tantieme.get("code_base_actuel", ""))
                        base_id = mapping_bases.get(code_base)

<<<<<<< HEAD
                        if base_id:
                            # Extraire le numéro UG depuis description_ligne
                            nouveau_tantieme = Tantieme(
                                base_repartition_id=base_id,
                                numero_ug=ligne_tantieme.get("numero_ug", 0),
                                numero_ca=str(ligne_tantieme.get("numero_ca", "")),
                                debut_occupation=ligne_tantieme.get("debut_occupation"),
                                fin_occupation=ligne_tantieme.get("fin_occupation"),
                                tantieme=float(ligne_tantieme.get("tantieme", 0)),
                                reliquat=float(ligne_tantieme.get("reliquat", 0)),
                            )
                            session.add(nouveau_tantieme)
                            compteur_tantiemes += 1
=======
            base_df = df[df["type"] == "base_repartition"].copy()
            tantieme_df = df[df["type"] == "tantieme"].copy()

            base_objects = BaseRepartition.from_df(base_df, controle_id)

            with Session(engine) as session:
                session.add_all(base_objects)
                session.commit()

                base_id_map = {b.code: b.id for b in base_objects}
>>>>>>> afd0e7c8

                tantieme_objects = Tantieme.from_df(tantieme_df, base_id_map)

                session.add_all(tantieme_objects)
                session.commit()
<<<<<<< HEAD
=======

                saved_count = len(base_objects) + len(tantieme_objects)
                self.log_info(f"✅ {saved_count} éléments sauvegardés en base (bases + tantièmes)")
>>>>>>> afd0e7c8

                self.log_success(f"✅ Sauvegarde terminée: {compteur_bases} bases, {compteur_tantiemes} tantièmes")

            return (compteur_tantiemes, compteur_bases)

        except Exception as e:
            self.log_error(f"Erreur lors de la sauvegarde: {str(e)}")
            return (0, 0)

    def process_reg114_files(self, pdf_files: List[str]) -> tuple[dict[str, pd.DataFrame], List[str]]:
        """Traiter une liste de fichiers REG114"""
        dataframes_tantiemes = []
        dataframes_bases = []
        processed_files = []

        for pdf_path in pdf_files:
            self.log_info(f"🔄 Traitement de {os.path.basename(pdf_path)}")
            dict_dfs = self.extract_data_from_pdf(pdf_path)

            if not dict_dfs["tantiemes"].empty and not dict_dfs["bases"].empty:
                dataframes_tantiemes.append(dict_dfs["tantiemes"])
                dataframes_bases.append(dict_dfs["bases"])
                processed_files.append(os.path.basename(pdf_path))

        df_tantiemes_final = (
            pd.concat(dataframes_tantiemes, ignore_index=True) if dataframes_tantiemes else pd.DataFrame()
        )
        df_bases_final = pd.concat(dataframes_bases, ignore_index=True) if dataframes_bases else pd.DataFrame()
        df_dictionary = {
            "tantiemes": df_tantiemes_final,
            "bases": df_bases_final,
        }
        return df_dictionary, processed_files<|MERGE_RESOLUTION|>--- conflicted
+++ resolved
@@ -141,58 +141,6 @@
 
             from models import BaseRepartition, Tantieme, engine
 
-            compteur_bases = 0
-            compteur_tantiemes = 0
-
-            with Session(engine) as session:
-
-                # 1. Sauvegarder les bases de répartition
-                if not df_bases.empty:
-                    self.log_info(f"💾 Sauvegarde de {len(df_bases)} bases de répartition")
-
-                    for _, ligne_base in df_bases.iterrows():
-                        nouvelle_base = BaseRepartition(
-                            controle_id=controle_id,
-                            code=str(ligne_base["code_base"]),
-                            nom=str(ligne_base["nom_base"]),
-                        )
-                        session.add(nouvelle_base)
-                        compteur_bases += 1
-
-                # Valider les bases pour récupérer les IDs
-                session.commit()
-
-                # 2. Sauvegarder les tantièmes
-                if not df_tantiemes.empty:
-                    self.log_info(f"💾 Sauvegarde de {len(df_tantiemes)} tantièmes")
-
-                    # Récupérer les bases créées pour l'association (SQLModel style)
-                    bases_creees = session.exec(
-                        select(BaseRepartition).where(BaseRepartition.controle_id == controle_id)
-                    ).all()
-
-                    # Créer un dictionnaire code -> id pour l'association
-                    mapping_bases = {base.code: base.id for base in bases_creees}
-
-                    for _, ligne_tantieme in df_tantiemes.iterrows():
-                        code_base = str(ligne_tantieme.get("code_base_actuel", ""))
-                        base_id = mapping_bases.get(code_base)
-
-<<<<<<< HEAD
-                        if base_id:
-                            # Extraire le numéro UG depuis description_ligne
-                            nouveau_tantieme = Tantieme(
-                                base_repartition_id=base_id,
-                                numero_ug=ligne_tantieme.get("numero_ug", 0),
-                                numero_ca=str(ligne_tantieme.get("numero_ca", "")),
-                                debut_occupation=ligne_tantieme.get("debut_occupation"),
-                                fin_occupation=ligne_tantieme.get("fin_occupation"),
-                                tantieme=float(ligne_tantieme.get("tantieme", 0)),
-                                reliquat=float(ligne_tantieme.get("reliquat", 0)),
-                            )
-                            session.add(nouveau_tantieme)
-                            compteur_tantiemes += 1
-=======
             base_df = df[df["type"] == "base_repartition"].copy()
             tantieme_df = df[df["type"] == "tantieme"].copy()
 
@@ -203,20 +151,14 @@
                 session.commit()
 
                 base_id_map = {b.code: b.id for b in base_objects}
->>>>>>> afd0e7c8
 
                 tantieme_objects = Tantieme.from_df(tantieme_df, base_id_map)
 
                 session.add_all(tantieme_objects)
                 session.commit()
-<<<<<<< HEAD
-=======
 
                 saved_count = len(base_objects) + len(tantieme_objects)
                 self.log_info(f"✅ {saved_count} éléments sauvegardés en base (bases + tantièmes)")
->>>>>>> afd0e7c8
-
-                self.log_success(f"✅ Sauvegarde terminée: {compteur_bases} bases, {compteur_tantiemes} tantièmes")
 
             return (compteur_tantiemes, compteur_bases)
 
